// use std::collections::HashMap;

use crate::*;
use analysis::*;
use dashmap::DashMap;
use findcode::*;
use rayon::prelude::*;
use std::hash::BuildHasherDefault;
use rustc_hash::FxHasher;

type MyHasher = BuildHasherDefault<FxHasher>;

fn instr_list(rom_bytes: &[u8], region: &RomRegion) -> Vec<MyInstruction> {
    let region_bytes = &rom_bytes[region.rom_start()..region.rom_end()];
    region_bytes
        .chunks_exact(INSTRUCTION_SIZE)
        .map(|v| MyInstruction::new(read_be_word(v)))
        .collect()
}

<<<<<<< HEAD
fn summary(instrs: &[MyInstruction], n: usize) -> HashMap<Vec<rabbitizer::InstrId>, usize> {
    // let mut ngram_vec: Vec<Vec<rabbitizer::InstrId>> = Vec::with_capacity(instrs.len());
    // Go up to 4 to start with, maybe consider 5 later
    // for window in instrs.par_windows(i) {
    //     ngram_vec.push(
    //         window
    //         .iter()
    //         .map(|x| x.0.unique_id)
    //         .collect::<Vec<rabbitizer::InstrId>>()
    //     );
    // }
=======
fn summary(instrs: &[MyInstruction], n: usize) -> DashMap<Vec<rabbitizer::InstrId>, usize, MyHasher> {
    // Could use Itertools::counts, but for now this avoids yet another dependency
>>>>>>> 481f54da
    instrs
        .windows(n)
        .map(|w| {
            w.iter()
                .map(|x| x.0.unique_id)
                .collect::<Vec<rabbitizer::InstrId>>()
        })
        .into_iter()
        .fold(DashMap::default(), |map, val| {
            map.entry(val).and_modify(|frq| *frq += 1).or_insert(1);
            map
        })
<<<<<<< HEAD
    // instrs
    //     .windows(i)
    //     .map(|w| {
    //         w.iter()
    //             .map(|x| x.0.unique_id)
    //             .collect::<Vec<rabbitizer::InstrId>>()
    //     })
    //     .into_iter()
    //     .counts()
    // Itertools::counts(ngram_vec.into_iter());

    // instrs.windows(i).map(|w| w.iter().map(|x| x.unique_id).collect()).collect()

    // Vec::new()
=======
>>>>>>> 481f54da
}

pub fn print_summary(rom_bytes: &[u8], regions: &[RomRegion], n: usize) {
    // No such thing as 0-grams
    assert_ne!(n, 0);

    let out: DashMap<Vec<rabbitizer::InstrId>, usize, MyHasher> = DashMap::default();

    regions.par_iter().for_each(|r| {
        for (k, v) in summary(&instr_list(&rom_bytes, r), n) {
            out.entry(k).and_modify(|val| *val += v).or_insert(v);
        }
    });

    let mut summary_summary = out.into_iter().collect::<Vec<_>>();
    summary_summary.sort_unstable_by(|x, y| x.1.cmp(&y.1).reverse());

    
    let largest = summary_summary.first().unwrap().1;
    let mut it = summary_summary.iter();
    let instruction_count = regions.iter().fold(0, |a, r| a + (r.rom_end() - r.rom_start() ) / 4 );

    println!("{n}-grams for {} regions, {} instructions", regions.len(), instruction_count);
    while let Some(cur) = it.next()  {
        if cur.1 < largest / 5 {
            break;
        }
        println!("{:?}", it.next().unwrap());
    }
}<|MERGE_RESOLUTION|>--- conflicted
+++ resolved
@@ -18,22 +18,8 @@
         .collect()
 }
 
-<<<<<<< HEAD
-fn summary(instrs: &[MyInstruction], n: usize) -> HashMap<Vec<rabbitizer::InstrId>, usize> {
-    // let mut ngram_vec: Vec<Vec<rabbitizer::InstrId>> = Vec::with_capacity(instrs.len());
-    // Go up to 4 to start with, maybe consider 5 later
-    // for window in instrs.par_windows(i) {
-    //     ngram_vec.push(
-    //         window
-    //         .iter()
-    //         .map(|x| x.0.unique_id)
-    //         .collect::<Vec<rabbitizer::InstrId>>()
-    //     );
-    // }
-=======
 fn summary(instrs: &[MyInstruction], n: usize) -> DashMap<Vec<rabbitizer::InstrId>, usize, MyHasher> {
     // Could use Itertools::counts, but for now this avoids yet another dependency
->>>>>>> 481f54da
     instrs
         .windows(n)
         .map(|w| {
@@ -46,23 +32,6 @@
             map.entry(val).and_modify(|frq| *frq += 1).or_insert(1);
             map
         })
-<<<<<<< HEAD
-    // instrs
-    //     .windows(i)
-    //     .map(|w| {
-    //         w.iter()
-    //             .map(|x| x.0.unique_id)
-    //             .collect::<Vec<rabbitizer::InstrId>>()
-    //     })
-    //     .into_iter()
-    //     .counts()
-    // Itertools::counts(ngram_vec.into_iter());
-
-    // instrs.windows(i).map(|w| w.iter().map(|x| x.unique_id).collect()).collect()
-
-    // Vec::new()
-=======
->>>>>>> 481f54da
 }
 
 pub fn print_summary(rom_bytes: &[u8], regions: &[RomRegion], n: usize) {
